import copy
import random
from collections import deque

from pettingzoo import AECEnv
from pettingzoo.classic import tictactoe_v3
from tqdm import tqdm

from agents.dummy_trainable_agent import DummyTrainableAgent
from agents.trainable_agent import TrainableAgent
from agents.dqn_agent import DQNAgent

from utils.replay_buffer import ReplayBuffer
from utils.utils import get_action_mask


def train(env: AECEnv, agent: TrainableAgent, n_games: int = 10_000,
          agent_pool_size: int = 20,
          add_agent_to_pool_every: int = 500,
          train_every: int = 1,
          replay_buffer_size: int = 10_000,
          seed: int = 42) -> None:
    """
    train using self-play
    :param env: environment to play in
    :param agent: agent to train vs versions of itself
    :param n_games: number of episodes to train for
    :param agent_pool_size: maximum number of copies of the agent to train against
    :param add_agent_to_pool_every: number of games (episodes) between adding a copy of the existing agent to the pool
    :param train_every: call agent's train_update method every 'train_every' episodes
    :param replay_buffer_size: maximum size for the replay buffer
    :param seed: seed for reproducibility
    """
    assert isinstance(agent, TrainableAgent)
    env.reset(seed=seed)
    agent.train()
    replay_buffer = ReplayBuffer(size=replay_buffer_size)
    previous_agents = deque(maxlen=agent_pool_size)
    previous_agents.append(copy.deepcopy(agent))

    for curr_game in tqdm(range(n_games)):
        main_agent_idx = random.randint(0, 1)
        if main_agent_idx == 0:
            players = [agent, random.choice(previous_agents)]
        else:
            players = [random.choice(previous_agents), agent]

        cumulative_rewards = [0, 0]
        players_last_decision = [None, None]

        curr_player_idx = 0
        env.reset()
        for curr_agent_str in env.agent_iter():
            curr_player = players[curr_player_idx]
            observation, reward, termination, truncation, info = env.last()
            done = termination or truncation

            cumulative_rewards[curr_player_idx] += reward
            action_mask = get_action_mask(observation, info)

            if players_last_decision[curr_player_idx]:  # skip first one
                players_last_decision[curr_player_idx].update({
                    'next_observation': observation,
                    'reward': reward,
                    'done': done,
                    'next_action_mask': action_mask,
                })
                replay_buffer.push(**players_last_decision[curr_player_idx])

            if done:
                action = None
            else:
                action = curr_player.play(env, observation, curr_player_idx, curr_agent_str, action_mask)
                players_last_decision[curr_player_idx] = dict(observation=observation,
<<<<<<< HEAD
                                                              reward=reward,
                                                              done=done, action=action,
=======
                                                              action=action,
>>>>>>> f60891a7
                                                              action_mask=action_mask,
                                                              curr_player_idx=curr_player_idx)

            env.step(action)
            curr_player_idx = (curr_player_idx + 1) % len(players)
<<<<<<< HEAD

=======
>>>>>>> f60891a7
        if curr_game % train_every == 0:
            agent.train_update(replay_buffer)

        if curr_game > 0 and curr_game % add_agent_to_pool_every == 0:
            previous_agents.append(copy.deepcopy(agent))

    env.close()


if __name__ == '__main__':
    env = tictactoe_v3.env(render_mode=None)
    env.reset()

    state_size = env.unwrapped.observation_spaces[env.agents[0]].spaces['observation'].shape # Adjust according to your observation space
    action_size = env.action_space(env.agents[0]).n  # Adjust according to your action space
    agent = DQNAgent(state_size=state_size, action_size=action_size)

    train(env, agent, n_games=10000)<|MERGE_RESOLUTION|>--- conflicted
+++ resolved
@@ -6,7 +6,6 @@
 from pettingzoo.classic import tictactoe_v3
 from tqdm import tqdm
 
-from agents.dummy_trainable_agent import DummyTrainableAgent
 from agents.trainable_agent import TrainableAgent
 from agents.dqn_agent import DQNAgent
 
@@ -72,21 +71,12 @@
             else:
                 action = curr_player.play(env, observation, curr_player_idx, curr_agent_str, action_mask)
                 players_last_decision[curr_player_idx] = dict(observation=observation,
-<<<<<<< HEAD
-                                                              reward=reward,
-                                                              done=done, action=action,
-=======
                                                               action=action,
->>>>>>> f60891a7
                                                               action_mask=action_mask,
                                                               curr_player_idx=curr_player_idx)
 
             env.step(action)
             curr_player_idx = (curr_player_idx + 1) % len(players)
-<<<<<<< HEAD
-
-=======
->>>>>>> f60891a7
         if curr_game % train_every == 0:
             agent.train_update(replay_buffer)
 
@@ -99,9 +89,7 @@
 if __name__ == '__main__':
     env = tictactoe_v3.env(render_mode=None)
     env.reset()
-
-    state_size = env.unwrapped.observation_spaces[env.agents[0]].spaces['observation'].shape # Adjust according to your observation space
-    action_size = env.action_space(env.agents[0]).n  # Adjust according to your action space
+    state_size = env.unwrapped.observation_spaces[env.agents[0]].spaces['observation'].shape
+    action_size = env.action_space(env.agents[0]).n
     agent = DQNAgent(state_size=state_size, action_size=action_size)
-
     train(env, agent, n_games=10000)