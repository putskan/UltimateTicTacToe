--- conflicted
+++ resolved
@@ -1,15 +1,11 @@
 import copy
-<<<<<<< HEAD
 import datetime
 import logging
-=======
 import os
->>>>>>> 9000df16
 import random
-import shutil
 from collections import deque
 from pathlib import Path
-from typing import List, Dict
+from typing import List, Dict, Union
 import matplotlib
 import matplotlib.pyplot as plt
 
@@ -27,7 +23,6 @@
 from agents.trainable_agent import TrainableAgent
 from agents.dqn_agent import DQNAgent
 from utils.logger import get_logger
-# from environments import ultimate_ttt
 
 from utils.replay_buffer import ReplayBuffer
 from utils.utils import get_action_mask, save_agent
@@ -72,7 +67,8 @@
                     action = None
                 else:
                     action_mask = get_action_mask(observation, info)
-                    action = curr_player.play(env, observation, curr_player_idx, curr_agent_str, action_mask, info)
+                    with torch.no_grad():
+                        action = curr_player.play(env, observation, curr_player_idx, curr_agent_str, action_mask, info)
 
                 env.step(action)
                 cumulative_rewards[curr_player_idx] += reward
@@ -108,33 +104,33 @@
             replay_buffer.push(**curr_record)
 
 
-<<<<<<< HEAD
-def train(env: AECEnv, agent: TrainableAgent, n_games: int = 10_000,
-          agent_pool_size: int = 10,
-=======
-def plot_loss(losses: List[float], path_to_save: Path = None):
-    abs_losses = np.abs(losses)
-
-    # Create a plot
+def plot_loss(losses: List[float], path_to_save: Path = None, abs_loss: bool = True):
+    """
+    :param losses:
+    :param path_to_save:
+    :return:
+    """
+    if abs_loss:
+        losses = np.abs(losses)
+
     plt.figure(figsize=(10, 6))
-    plt.plot(abs_losses)
+    plt.plot(losses)
     plt.xlabel('Episode')
-    plt.ylabel('Absolute Loss')
+    abs_str = {"Absolute" if abs_loss else ""}
+    plt.ylabel(f'{abs_str}Loss')
     plt.ylim(bottom=0)
-    plt.title('Absolute Loss per Episode')
-
-    # Save the plot if a path is provided, otherwise show the plot
+    plt.title(f'{abs_str}Loss per Episode')
+
     if path_to_save:
         plt.savefig(path_to_save)
-        plt.close()  # Close the plot to free memory
-    else:
-        plt.show()
-
-
-def train(env: AECEnv, agent: TrainableAgent, folder_to_save: Path,
+
+    plt.show()
+    plt.close()
+
+
+def train(env: AECEnv, agent: TrainableAgent,
           n_games: int = 10_000,
-          agent_pool_size: int = 20,
->>>>>>> 9000df16
+          agent_pool_size: int = 10,
           add_agent_to_pool_every: int = 500,
           train_every: int = 1,
           replay_buffer_size: int = 10_000,
@@ -142,15 +138,12 @@
           seed: int = 42,
           render_every: int = 1000,
           renderable_env: AECEnv = None,
-<<<<<<< HEAD
           evaluate_every: int = 100,
           only_main_agent_to_replay: bool = False,
-          logger: logging.Logger = None) -> None:
-=======
           save_checkpoint_every: int = -1,
           running_loss_alpha: float = 0.9,
-          ) -> None:
->>>>>>> 9000df16
+          folder_to_save: Union[Path, str] = None,
+          logger: logging.Logger = None) -> None:
     """
     train using self-play
     :param env: environment to play in
@@ -159,30 +152,28 @@
     :param n_games: number of episodes to train for
     :param agent_pool_size: maximum number of copies of the agent to train against
     :param add_agent_to_pool_every: number of games (episodes) between adding a copy of the existing agent to the pool
-    :param train_every: call agent's train_update method every 'train_every' episodes
+    :param train_every: call agent's train_update method every 'train_every' steps
     :param replay_buffer_size: maximum size for the replay buffer
     :param discount_factor: discount factor for the cumulative reward
     :param seed: seed for reproducibility
     :param render_every: when to render an episode to screen
     :param renderable_env: same as env, but with render_mode='human'. will be displayed render episodes
-<<<<<<< HEAD
-    :param logger: logger object
-=======
     :param save_checkpoint_every: when to save a checkpoint of the model, if -1 don't save any checkpoints
     :param running_loss_alpha: alpha for the (exponential) running loss calculation
->>>>>>> 9000df16
-    """
+    :param logger: optional logger object
+    """
+    assert isinstance(agent, TrainableAgent)
+    assert 0 <= discount_factor <= 1
+    date_str = datetime.datetime.now().strftime('%Y-%m-%d_%H-%M-%S')
+    if folder_to_save is not None:
+        folder_to_save = Path(folder_to_save) / str(agent) / date_str
+        os.makedirs(folder_to_save, exist_ok=True)
+
     if logger is None:
-        logger = get_logger(__name__)
-    assert isinstance(agent, TrainableAgent)
-    assert isinstance(folder_to_save, Path), "folder_to_save should be a Path object"
-    assert 0 <= discount_factor <= 1
-    folder_to_save = folder_to_save / str(agent)
-    shutil.rmtree(folder_to_save, ignore_errors=True)
-    os.makedirs(folder_to_save, exist_ok=True)
+        logger = get_logger(__name__, log_dir_name=folder_to_save, log_to_console=folder_to_save is None)
+
+    agent.train()
     env.reset(seed=seed)
-    agent.train()
-
     replay_buffer = ReplayBuffer(size=replay_buffer_size)
     losses = []
     previous_agents = deque(maxlen=agent_pool_size)
@@ -208,6 +199,11 @@
             if curr_game % train_every == 0:
                 train_data = agent.train_update(replay_buffer)
                 log_dict.update({'last_eval': last_eval, **(train_data or {})})
+                if isinstance(train_data, dict):
+                    running_loss = train_data['loss']
+                    if len(losses) > 0:
+                        running_loss = running_loss_alpha * train_data['loss'] + (1 - running_loss_alpha) * losses[-1]
+                    losses.append(running_loss)
 
             curr_player = players[curr_player_idx]
             observation, reward, termination, truncation, info = env.last()
@@ -230,13 +226,9 @@
             if done:
                 action = None
             else:
-<<<<<<< HEAD
                 with torch.no_grad():
                     action = curr_player.play(env, observation, curr_player_idx, curr_agent_str, action_mask, info)
 
-=======
-                action = curr_player.play(env, observation, curr_player_idx, curr_agent_str, action_mask, info)
->>>>>>> 9000df16
                 episode_buffer.append(dict(observation=observation['observation'],
                                            action=action,
                                            action_mask=action_mask,
@@ -246,29 +238,18 @@
             env.step(action)
             curr_player_idx = (curr_player_idx + 1) % len(players)
 
-<<<<<<< HEAD
-        log_dict['last_episode_length'] = len(episode_buffer)
-=======
         if curr_game % train_every == 0:
-            loss = agent.train_update(replay_buffer)
-            if loss is not None:
-                running_loss = loss
-                if len(losses) > 0:
-                    running_loss = running_loss_alpha * loss + (1 - running_loss_alpha) * losses[-1]
-                print(f'Loss: {loss:.2f}, Running Loss: {running_loss:.2f}')
-                losses.append(running_loss)
-
->>>>>>> 9000df16
+            agent.train_update(replay_buffer)
+
         if curr_game > 0 and curr_game % add_agent_to_pool_every == 0:
             previous_agents.append(copy.deepcopy(agent))
-            
+
         if curr_game > 0 and save_checkpoint_every > -1 and curr_game % save_checkpoint_every == 0:
             save_agent(agent, folder_to_save / f'checkpoint_{curr_game // save_checkpoint_every}.pickle')
 
         if curr_game > 0 and curr_game % render_every == 0 and renderable_env is not None:
             env = original_env
 
-<<<<<<< HEAD
         if curr_game > 0 and curr_game % evaluate_every == 0:
             last_eval = evaluate(env, agent, n_games=10, seed=seed)
 
@@ -277,13 +258,9 @@
         logger.info(log_dict)
         pbar.set_postfix(log_dict)
 
-=======
-        add_episode_to_replay_buffer(replay_buffer, episode_buffer, discount_factor)
-    
     save_agent(agent, folder_to_save / 'final.pickle')
     if losses:
         plot_loss(losses, folder_to_save / 'loss.png')
->>>>>>> 9000df16
     env.close()
 
 
@@ -301,6 +278,8 @@
 
     # REINFORCE training
     from agents.reinforce_agent import ReinforceAgent
+
+    from environments import ultimate_ttt
     import numpy as np
     env = ultimate_ttt.env(render_mode=None, depth=1)
     renderable_env = None  # ultimate_ttt.env(render_mode='human', depth=1)
@@ -310,22 +289,5 @@
     hidden_size = 64
     batch_size = 10
     action_size = env.action_space(env.agents[0]).n
-<<<<<<< HEAD
-    discount_factor = 0.6
-    date_str = datetime.datetime.now().strftime('%Y-%m-%d_%H-%M-%S')
-    train_logger = get_logger('train', log_dir_name=f'logs/train_{date_str}')
-
-    agent = DQNAgent(state_size=state_size, action_size=action_size, learning_rate=3e-4,
-                     gamma=discount_factor, use_lr_scheduler=True)
-    train(env, agent, n_games=100_000, render_every=1_000,
-          renderable_env=renderable_env, only_main_agent_to_replay=False,
-          discount_factor=discount_factor,
-          logger=train_logger)
-=======
-    agent = ReinforceAgent(state_size=state_size, action_size=action_size,
-                           agent_name=f"ReinforceAgent_depth1_games1e5_hidden{hidden_size}_batch10",
-                           hidden_size=hidden_size, batch_size=10)
-    folder = Path(__file__).resolve().parent / 'trained_agents'
-    train(env, agent, folder, n_games=100_000, render_every=10_000,
-          renderable_env=renderable_env, save_checkpoint_every=10_000)
->>>>>>> 9000df16
+    agent = DQNAgent(state_size=state_size, action_size=action_size)
+    train(env, agent, n_games=100_000, render_every=20_000, renderable_env=renderable_env)